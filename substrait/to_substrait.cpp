--- conflicted
+++ resolved
@@ -19,24 +19,6 @@
 #include "duckdb/execution/index/art/art_key.hpp"
 
 namespace duckdb {
-<<<<<<< HEAD
-const std::unordered_map<std::string, std::string> DuckDBToSubstrait::function_names_remap = { 
-  {"mod", "modulus"},
-  {"stddev", "std_dev"},
-  {"prefix", "starts_with"},
-  {"suffix", "ends_with"}, 
-  {"substr", "substring"},
-  {"length", "char_length"},
-  {"isnan", "is_nan"},
-  {"isfinite", "is_finite"},
-  {"isinf", "is_infinite"},
-  {"sum_no_overflow", "sum"},
-  {"count_star", "count"}, 
-  {"~~", "like"}
-};
-
-std::string &DuckDBToSubstrait::RemapFunctionName(std::string &function_name){
-=======
 const std::unordered_map<std::string, std::string>
     DuckDBToSubstrait::function_names_remap = {
         {"mod", "modulus"},        {"stddev", "std_dev"},
@@ -47,7 +29,6 @@
         {"count_star", "count"},   {"~~", "like"}};
 
 std::string &DuckDBToSubstrait::RemapFunctionName(std::string &function_name) {
->>>>>>> 900faee6
   auto it = function_names_remap.find(function_name);
   if (it != function_names_remap.end()) {
     function_name = it->second;
