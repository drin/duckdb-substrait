#define DUCKDB_EXTENSION_MAIN

#include "from_substrait.hpp"
#include "substrait_extension.hpp"
#include "to_substrait.hpp"

#ifndef DUCKDB_AMALGAMATION
#include "duckdb/function/table_function.hpp"
#include "duckdb/parser/parsed_data/create_table_function_info.hpp"
#include "duckdb/parser/parsed_data/create_pragma_function_info.hpp"
#include "duckdb/main/client_context.hpp"
#include "duckdb/main/connection.hpp"
#endif

namespace duckdb {

struct ToSubstraitFunctionData : public TableFunctionData {
	ToSubstraitFunctionData() {
	}
	string query;
	bool enable_optimizer = true;
	bool finished = false;
};

static unique_ptr<FunctionData> ToSubstraitBind(ClientContext &context, TableFunctionBindInput &input,
                                                vector<LogicalType> &return_types, vector<string> &names) {
<<<<<<< HEAD
	auto result = make_uniq<ToSubstraitFunctionData>();
=======
	auto result = make_unique<ToSubstraitFunctionData>();
>>>>>>> 7189eeda
	result->query = input.inputs[0].ToString();
	if (input.named_parameters.size() == 1) {
		auto loption = StringUtil::Lower(input.named_parameters.begin()->first);
		if (loption == "enable_optimizer") {
			result->enable_optimizer = BooleanValue::Get(input.named_parameters.begin()->second);
		}
	}
	return_types.emplace_back(LogicalType::BLOB);
	names.emplace_back("Plan Blob");
<<<<<<< HEAD
	return std::move(result);
=======
	return move(result);
>>>>>>> 7189eeda
}

static unique_ptr<FunctionData> ToJsonBind(ClientContext &context, TableFunctionBindInput &input,
                                           vector<LogicalType> &return_types, vector<string> &names) {
<<<<<<< HEAD
	auto result = make_uniq<ToSubstraitFunctionData>();
=======
	auto result = make_unique<ToSubstraitFunctionData>();
>>>>>>> 7189eeda
	result->query = input.inputs[0].ToString();
	if (input.named_parameters.size() == 1) {
		auto loption = StringUtil::Lower(input.named_parameters.begin()->first);
		if (loption == "enable_optimizer") {
			result->enable_optimizer = BooleanValue::Get(input.named_parameters.begin()->second);
		}
	}
	return_types.emplace_back(LogicalType::VARCHAR);
	names.emplace_back("Json");
<<<<<<< HEAD
	return std::move(result);
=======
	return move(result);
>>>>>>> 7189eeda
}

shared_ptr<Relation> SubstraitPlanToDuckDBRel(Connection &conn, string &serialized, bool json = false) {
	SubstraitToDuckDB transformer_s2d(conn, serialized, json);
	return transformer_s2d.TransformPlan();
}

static void ToSubFunction(ClientContext &context, TableFunctionInput &data_p, DataChunk &output) {
	auto &data = (ToSubstraitFunctionData &)*data_p.bind_data;
	if (data.finished) {
		return;
	}
	output.SetCardinality(1);
	auto new_conn = Connection(*context.db);
	// We might want to disable the optimizer of our new connection
	new_conn.context->config.enable_optimizer = data.enable_optimizer;
	new_conn.context->config.use_replacement_scans = false;
	auto query_plan = new_conn.context->ExtractPlan(data.query);
	DuckDBToSubstrait transformer_d2s(context, *query_plan);
	auto serialized = transformer_d2s.SerializeToString();

	output.SetValue(0, 0, Value::BLOB_RAW(serialized));
	data.finished = true;
	if (context.config.query_verification_enabled) {
		// We round-trip the generated blob and verify if the result is the same
		auto actual_result = new_conn.Query(data.query);
		auto sub_relation = SubstraitPlanToDuckDBRel(new_conn, serialized);
		auto substrait_result = sub_relation->Execute();
		substrait_result->names = actual_result->names;
		if (!actual_result->Equals(*substrait_result)) {
			query_plan->Print();
			sub_relation->Print();
			throw InternalException("The query result of DuckDB's query plan does not match Substrait");
		}
	}
}

static void ToJsonFunction(ClientContext &context, TableFunctionInput &data_p, DataChunk &output) {
	auto &data = (ToSubstraitFunctionData &)*data_p.bind_data;
	if (data.finished) {
		return;
	}
	output.SetCardinality(1);
	auto new_conn = Connection(*context.db);
	// We might want to disable the optimizer of our new connection
	new_conn.context->config.enable_optimizer = data.enable_optimizer;
	new_conn.context->config.use_replacement_scans = false;
	auto query_plan = new_conn.context->ExtractPlan(data.query);
	DuckDBToSubstrait transformer_d2s(context, *query_plan);
	auto serialized = transformer_d2s.SerializeToJson();

	output.SetValue(0, 0, serialized);
	data.finished = true;
}

struct FromSubstraitFunctionData : public TableFunctionData {
	FromSubstraitFunctionData() = default;
	shared_ptr<Relation> plan;
	unique_ptr<QueryResult> res;
	unique_ptr<Connection> conn;
};

static unique_ptr<FunctionData> SubstraitBind(ClientContext &context, TableFunctionBindInput &input,
                                              vector<LogicalType> &return_types, vector<string> &names, bool is_json) {
<<<<<<< HEAD
	auto result = make_uniq<FromSubstraitFunctionData>();
	result->conn = make_uniq<Connection>(*context.db);
=======
	auto result = make_unique<FromSubstraitFunctionData>();
	result->conn = make_unique<Connection>(*context.db);
>>>>>>> 7189eeda
	string serialized = input.inputs[0].GetValueUnsafe<string>();
	result->plan = SubstraitPlanToDuckDBRel(*result->conn, serialized, is_json);
	for (auto &column : result->plan->Columns()) {
		return_types.emplace_back(column.Type());
		names.emplace_back(column.Name());
	}
<<<<<<< HEAD
	return std::move(result);
=======
	return move(result);
>>>>>>> 7189eeda
}

static unique_ptr<FunctionData> FromSubstraitBind(ClientContext &context, TableFunctionBindInput &input,
                                                  vector<LogicalType> &return_types, vector<string> &names) {
	return SubstraitBind(context, input, return_types, names, false);
}

static unique_ptr<FunctionData> FromSubstraitBindJSON(ClientContext &context, TableFunctionBindInput &input,
                                                      vector<LogicalType> &return_types, vector<string> &names) {
	return SubstraitBind(context, input, return_types, names, true);
}

static void FromSubFunction(ClientContext &context, TableFunctionInput &data_p, DataChunk &output) {
	auto &data = (FromSubstraitFunctionData &)*data_p.bind_data;
	if (!data.res) {
		data.res = data.plan->Execute();
	}
	auto result_chunk = data.res->Fetch();
	if (!result_chunk) {
		return;
	}
	output.Move(*result_chunk);
<<<<<<< HEAD
=======
}

void InitializeGetSubstrait(Connection &con) {
	auto &catalog = Catalog::GetSystemCatalog(*con.context);

	// create the get_substrait table function that allows us to get a substrait
	// binary from a valid SQL Query
	TableFunction to_sub_func("get_substrait", {LogicalType::VARCHAR}, ToSubFunction, ToSubstraitBind);
	to_sub_func.named_parameters["enable_optimizer"] = LogicalType::BOOLEAN;
	CreateTableFunctionInfo to_sub_info(to_sub_func);
	catalog.CreateTableFunction(*con.context, &to_sub_info);
}

void InitializeGetSubstraitJSON(Connection &con) {
	auto &catalog = Catalog::GetSystemCatalog(*con.context);

	// create the get_substrait table function that allows us to get a substrait
	// JSON from a valid SQL Query
	TableFunction get_substrait_json("get_substrait_json", {LogicalType::VARCHAR}, ToJsonFunction, ToJsonBind);

	get_substrait_json.named_parameters["enable_optimizer"] = LogicalType::BOOLEAN;
	CreateTableFunctionInfo get_substrait_json_info(get_substrait_json);
	catalog.CreateTableFunction(*con.context, &get_substrait_json_info);
}

void InitializeFromSubstrait(Connection &con) {
	auto &catalog = Catalog::GetSystemCatalog(*con.context);

	// create the from_substrait table function that allows us to get a query
	// result from a substrait plan
	TableFunction from_sub_func("from_substrait", {LogicalType::BLOB}, FromSubFunction, FromSubstraitBind);
	CreateTableFunctionInfo from_sub_info(from_sub_func);
	catalog.CreateTableFunction(*con.context, &from_sub_info);
}

void InitializeFromSubstraitJSON(Connection &con) {
	auto &catalog = Catalog::GetSystemCatalog(*con.context);

	// create the from_substrait table function that allows us to get a query
	// result from a substrait plan
	TableFunction from_sub_func_json("from_substrait_json", {LogicalType::VARCHAR}, FromSubFunction,
	                                 FromSubstraitBindJSON);
	CreateTableFunctionInfo from_sub_info_json(from_sub_func_json);
	catalog.CreateTableFunction(*con.context, &from_sub_info_json);
>>>>>>> 7189eeda
}

void SubstraitExtension::Load(DuckDB &db) {
	Connection con(db);
	con.BeginTransaction();
<<<<<<< HEAD
	auto &catalog = Catalog::GetSystemCatalog(*con.context);

	// create the get_substrait table function that allows us to get a substrait
	// binary from a valid SQL Query
	TableFunction to_sub_func("get_substrait", {LogicalType::VARCHAR}, ToSubFunction, ToSubstraitBind);
	to_sub_func.named_parameters["enable_optimizer"] = LogicalType::BOOLEAN;
	CreateTableFunctionInfo to_sub_info(to_sub_func);
	catalog.CreateTableFunction(*con.context, &to_sub_info);

	// create the from_substrait table function that allows us to get a query
	// result from a substrait plan
	TableFunction from_sub_func("from_substrait", {LogicalType::BLOB}, FromSubFunction, FromSubstraitBind);
	CreateTableFunctionInfo from_sub_info(from_sub_func);
	catalog.CreateTableFunction(*con.context, &from_sub_info);

	// create the from_substrait table function that allows us to get a query
	// result from a substrait plan
	TableFunction from_sub_func_json("from_substrait_json", {LogicalType::VARCHAR}, FromSubFunction,
	                                 FromSubstraitBindJSON);
	CreateTableFunctionInfo from_sub_info_json(from_sub_func_json);
	catalog.CreateTableFunction(*con.context, &from_sub_info_json);

	// create the get_substrait table function that allows us to get a substrait
	// JSON from a valid SQL Query
	TableFunction get_substrait_json("get_substrait_json", {LogicalType::VARCHAR}, ToJsonFunction, ToJsonBind);

	get_substrait_json.named_parameters["enable_optimizer"] = LogicalType::BOOLEAN;
	CreateTableFunctionInfo get_substrait_json_info(get_substrait_json);
	catalog.CreateTableFunction(*con.context, &get_substrait_json_info);
=======

	InitializeGetSubstrait(con);
	InitializeGetSubstraitJSON(con);

	InitializeFromSubstrait(con);
	InitializeFromSubstraitJSON(con);
>>>>>>> 7189eeda

	con.Commit();
}

std::string SubstraitExtension::Name() {
	return "substrait";
}

} // namespace duckdb

extern "C" {

DUCKDB_EXTENSION_API void substrait_init(duckdb::DatabaseInstance &db) {
	duckdb::DuckDB db_wrapper(db);
	db_wrapper.LoadExtension<duckdb::SubstraitExtension>();
}

DUCKDB_EXTENSION_API const char *substrait_version() {
	return duckdb::DuckDB::LibraryVersion();
}
}<|MERGE_RESOLUTION|>--- conflicted
+++ resolved
@@ -24,11 +24,7 @@
 
 static unique_ptr<FunctionData> ToSubstraitBind(ClientContext &context, TableFunctionBindInput &input,
                                                 vector<LogicalType> &return_types, vector<string> &names) {
-<<<<<<< HEAD
 	auto result = make_uniq<ToSubstraitFunctionData>();
-=======
-	auto result = make_unique<ToSubstraitFunctionData>();
->>>>>>> 7189eeda
 	result->query = input.inputs[0].ToString();
 	if (input.named_parameters.size() == 1) {
 		auto loption = StringUtil::Lower(input.named_parameters.begin()->first);
@@ -38,20 +34,12 @@
 	}
 	return_types.emplace_back(LogicalType::BLOB);
 	names.emplace_back("Plan Blob");
-<<<<<<< HEAD
 	return std::move(result);
-=======
-	return move(result);
->>>>>>> 7189eeda
 }
 
 static unique_ptr<FunctionData> ToJsonBind(ClientContext &context, TableFunctionBindInput &input,
                                            vector<LogicalType> &return_types, vector<string> &names) {
-<<<<<<< HEAD
 	auto result = make_uniq<ToSubstraitFunctionData>();
-=======
-	auto result = make_unique<ToSubstraitFunctionData>();
->>>>>>> 7189eeda
 	result->query = input.inputs[0].ToString();
 	if (input.named_parameters.size() == 1) {
 		auto loption = StringUtil::Lower(input.named_parameters.begin()->first);
@@ -61,11 +49,7 @@
 	}
 	return_types.emplace_back(LogicalType::VARCHAR);
 	names.emplace_back("Json");
-<<<<<<< HEAD
 	return std::move(result);
-=======
-	return move(result);
->>>>>>> 7189eeda
 }
 
 shared_ptr<Relation> SubstraitPlanToDuckDBRel(Connection &conn, string &serialized, bool json = false) {
@@ -130,24 +114,15 @@
 
 static unique_ptr<FunctionData> SubstraitBind(ClientContext &context, TableFunctionBindInput &input,
                                               vector<LogicalType> &return_types, vector<string> &names, bool is_json) {
-<<<<<<< HEAD
 	auto result = make_uniq<FromSubstraitFunctionData>();
 	result->conn = make_uniq<Connection>(*context.db);
-=======
-	auto result = make_unique<FromSubstraitFunctionData>();
-	result->conn = make_unique<Connection>(*context.db);
->>>>>>> 7189eeda
 	string serialized = input.inputs[0].GetValueUnsafe<string>();
 	result->plan = SubstraitPlanToDuckDBRel(*result->conn, serialized, is_json);
 	for (auto &column : result->plan->Columns()) {
 		return_types.emplace_back(column.Type());
 		names.emplace_back(column.Name());
 	}
-<<<<<<< HEAD
 	return std::move(result);
-=======
-	return move(result);
->>>>>>> 7189eeda
 }
 
 static unique_ptr<FunctionData> FromSubstraitBind(ClientContext &context, TableFunctionBindInput &input,
@@ -170,8 +145,6 @@
 		return;
 	}
 	output.Move(*result_chunk);
-<<<<<<< HEAD
-=======
 }
 
 void InitializeGetSubstrait(Connection &con) {
@@ -216,50 +189,17 @@
 	                                 FromSubstraitBindJSON);
 	CreateTableFunctionInfo from_sub_info_json(from_sub_func_json);
 	catalog.CreateTableFunction(*con.context, &from_sub_info_json);
->>>>>>> 7189eeda
 }
 
 void SubstraitExtension::Load(DuckDB &db) {
 	Connection con(db);
 	con.BeginTransaction();
-<<<<<<< HEAD
-	auto &catalog = Catalog::GetSystemCatalog(*con.context);
-
-	// create the get_substrait table function that allows us to get a substrait
-	// binary from a valid SQL Query
-	TableFunction to_sub_func("get_substrait", {LogicalType::VARCHAR}, ToSubFunction, ToSubstraitBind);
-	to_sub_func.named_parameters["enable_optimizer"] = LogicalType::BOOLEAN;
-	CreateTableFunctionInfo to_sub_info(to_sub_func);
-	catalog.CreateTableFunction(*con.context, &to_sub_info);
-
-	// create the from_substrait table function that allows us to get a query
-	// result from a substrait plan
-	TableFunction from_sub_func("from_substrait", {LogicalType::BLOB}, FromSubFunction, FromSubstraitBind);
-	CreateTableFunctionInfo from_sub_info(from_sub_func);
-	catalog.CreateTableFunction(*con.context, &from_sub_info);
-
-	// create the from_substrait table function that allows us to get a query
-	// result from a substrait plan
-	TableFunction from_sub_func_json("from_substrait_json", {LogicalType::VARCHAR}, FromSubFunction,
-	                                 FromSubstraitBindJSON);
-	CreateTableFunctionInfo from_sub_info_json(from_sub_func_json);
-	catalog.CreateTableFunction(*con.context, &from_sub_info_json);
-
-	// create the get_substrait table function that allows us to get a substrait
-	// JSON from a valid SQL Query
-	TableFunction get_substrait_json("get_substrait_json", {LogicalType::VARCHAR}, ToJsonFunction, ToJsonBind);
-
-	get_substrait_json.named_parameters["enable_optimizer"] = LogicalType::BOOLEAN;
-	CreateTableFunctionInfo get_substrait_json_info(get_substrait_json);
-	catalog.CreateTableFunction(*con.context, &get_substrait_json_info);
-=======
 
 	InitializeGetSubstrait(con);
 	InitializeGetSubstraitJSON(con);
 
 	InitializeFromSubstrait(con);
 	InitializeFromSubstraitJSON(con);
->>>>>>> 7189eeda
 
 	con.Commit();
 }
