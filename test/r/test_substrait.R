library("DBI")
library("testthat")

load_extension <- function() {
  # Change this when using a different build
  build_type = "release"

<<<<<<< HEAD
  file_directory <- dirname(rstudioapi::getSourceEditorContext()$path)
=======
  file_directory <- getwd()
>>>>>>> f42064df
  con <- dbConnect(duckdb::duckdb(config=list("allow_unsigned_extensions"="true")))
  dbExecute(con, sprintf("LOAD '%s/../../build/%s/extension/substrait/substrait.duckdb_extension';", file_directory, build_type))
  return (con)
}

test_that("substrait extension test", {
  con <- load_extension()
  on.exit(dbDisconnect(con, shutdown = TRUE))
  dbExecute(con, "CREATE TABLE integers (i INTEGER)")
  dbExecute(con, "INSERT INTO integers VALUES (42)")
  plan <- duckdb::duckdb_get_substrait(con, "select * from integers limit 5")
  result <- duckdb::duckdb_prepare_substrait(con, plan)
  df <- dbFetch(result)
  expect_equal(df$i, 42L)

  result_arrow <- duckdb::duckdb_prepare_substrait(con, plan, TRUE)
  df2 <- as.data.frame(duckdb::duckdb_fetch_arrow(result_arrow))
  expect_equal(df2$i, 42L)
})

test_that("substrait extension json test", {
  con <- load_extension()
  on.exit(dbDisconnect(con, shutdown = TRUE))
  dbExecute(con, "CREATE TABLE integers (i INTEGER)")
  expected_json <- "{\"relations\":[{\"root\":{\"input\":{\"fetch\":{\"input\":{\"project\":{\"input\":{\"read\":{\"baseSchema\":{\"names\":[\"i\"],\"struct\":{\"types\":[{\"i32\":{\"nullability\":\"NULLABILITY_NULLABLE\"}}],\"nullability\":\"NULLABILITY_REQUIRED\"}},\"projection\":{\"select\":{\"structItems\":[{}]},\"maintainSingularStruct\":true},\"namedTable\":{\"names\":[\"integers\"]}}},\"expressions\":[{\"selection\":{\"directReference\":{\"structField\":{}},\"rootReference\":{}}}]}},\"count\":\"5\"}},\"names\":[\"i\"]}}],\"version\":{\"minorNumber\":24,\"producer\":\"DuckDB\"}}"
  json <- duckdb::duckdb_get_substrait_json(con, "select * from integers limit 5")
  expect_equal(json, expected_json)
})

test_that("substrait extension from json test", {
  con <- load_extension()
  on.exit(dbDisconnect(con, shutdown = TRUE))
  dbExecute(con, "CREATE TABLE integers (i INTEGER)")
  dbExecute(con, "INSERT INTO integers VALUES (42)")
  json <- "{\"relations\":[{\"root\":{\"input\":{\"fetch\":{\"input\":{\"project\":{\"input\":{\"read\":{\"baseSchema\":{\"names\":[\"i\"],\"struct\":{\"types\":[{\"i32\":{\"nullability\":\"NULLABILITY_NULLABLE\"}}],\"nullability\":\"NULLABILITY_REQUIRED\"}},\"projection\":{\"select\":{\"structItems\":[{}]},\"maintainSingularStruct\":true},\"namedTable\":{\"names\":[\"integers\"]}}},\"expressions\":[{\"selection\":{\"directReference\":{\"structField\":{}},\"rootReference\":{}}}]}},\"count\":\"5\"}},\"names\":[\"i\"]}}],\"version\":{\"minorNumber\":24,\"producer\":\"DuckDB\"}}"
  
  result <- duckdb::duckdb_prepare_substrait_json(con, json)
  df <- dbFetch(result)
  expect_equal(df$i, 42L)
})

test_that("substrait optimizer test", {
  con <- load_extension()
  on.exit(dbDisconnect(con, shutdown = TRUE))
  dbExecute(con, "CREATE TABLE integers (i INTEGER)")
  dbExecute(con, "INSERT INTO integers VALUES (42)")
  optimized_plan <- duckdb::duckdb_get_substrait(con, "select abs(i) from integers limit 5", enable_optimizer=TRUE)
  unoptimized_plan <- duckdb::duckdb_get_substrait(con, "select abs(i) from integers limit 5", enable_optimizer=FALSE)

    result <- isTRUE(all.equal(optimized_plan, unoptimized_plan))
    expect_equal(result, FALSE)
})

test_that("substrait optimizer test - json extension", {
  con <- load_extension()
  on.exit(dbDisconnect(con, shutdown = TRUE))
  dbExecute(con, "CREATE TABLE integers (i INTEGER)")
  dbExecute(con, "INSERT INTO integers VALUES (42)")
  optimized_plan <- duckdb::duckdb_get_substrait_json(con, "select abs(i) from integers limit 5", enable_optimizer=TRUE)
  unoptimized_plan <- duckdb::duckdb_get_substrait_json(con, "select abs(i) from integers limit 5", enable_optimizer=FALSE)

    result <- isTRUE(all.equal(optimized_plan, unoptimized_plan))
    expect_equal(result, FALSE)
})

<|MERGE_RESOLUTION|>--- conflicted
+++ resolved
@@ -5,11 +5,7 @@
   # Change this when using a different build
   build_type = "release"
 
-<<<<<<< HEAD
-  file_directory <- dirname(rstudioapi::getSourceEditorContext()$path)
-=======
   file_directory <- getwd()
->>>>>>> f42064df
   con <- dbConnect(duckdb::duckdb(config=list("allow_unsigned_extensions"="true")))
   dbExecute(con, sprintf("LOAD '%s/../../build/%s/extension/substrait/substrait.duckdb_extension';", file_directory, build_type))
   return (con)
